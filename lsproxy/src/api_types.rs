use lsp_types::{Location, LocationLink};
use serde::{Deserialize, Serialize};
use serde_json::Value;
use std::cell::RefCell;
use std::collections::HashMap;
use std::hash::Hash;
use std::path::{Path, PathBuf};
use std::sync::{Arc, LazyLock, RwLock};
use strum_macros::{Display, EnumString};
use utoipa::{IntoParams, ToSchema};

use crate::utils::file_utils::uri_to_relative_path_string;

static GLOBAL_MOUNT_DIR: LazyLock<Arc<RwLock<PathBuf>>> =
    LazyLock::new(|| Arc::new(RwLock::new(PathBuf::from("/mnt/workspace"))));

thread_local! {
    static THREAD_LOCAL_MOUNT_DIR: RefCell<Option<PathBuf>> = RefCell::new(None);
}

pub fn get_mount_dir() -> PathBuf {
    THREAD_LOCAL_MOUNT_DIR.with(|local| {
        local
            .borrow()
            .clone()
            .unwrap_or_else(|| GLOBAL_MOUNT_DIR.read().unwrap().clone())
    })
}

pub fn set_thread_local_mount_dir(path: impl AsRef<Path>) {
    THREAD_LOCAL_MOUNT_DIR.with(|local| {
        *local.borrow_mut() = Some(path.as_ref().to_path_buf());
    });
}

pub fn unset_thread_local_mount_dir() {
    THREAD_LOCAL_MOUNT_DIR.with(|local| {
        *local.borrow_mut() = None;
    });
}

pub fn set_global_mount_dir(path: impl AsRef<Path>) {
    let mut global_dir = GLOBAL_MOUNT_DIR.write().unwrap();
    *global_dir = path.as_ref().to_path_buf();
}

#[derive(Debug, Clone, Serialize, Deserialize, ToSchema)]
pub struct ErrorResponse {
    pub error: String,
}

#[derive(Debug, Clone, Serialize, Deserialize, ToSchema)]
pub struct HealthResponse {
    pub status: String,
    pub version: String,
    pub languages: HashMap<SupportedLanguages, bool>,
}

#[derive(
    Debug, EnumString, Display, Clone, Copy, PartialEq, Eq, Hash, Serialize, Deserialize, ToSchema,
)]
#[strum(serialize_all = "lowercase")]
pub enum SupportedLanguages {
    #[serde(rename = "python")]
    Python,
    /// TypeScript and JavaScript are handled by the same langserver
    #[serde(rename = "typescript_javascript")]
    TypeScriptJavaScript,
    #[serde(rename = "rust")]
    Rust,
    #[serde(rename = "cpp")]
    CPP,
    #[serde(rename = "java")]
    Java,
    #[serde(rename = "golang")]
    Golang,
    #[serde(rename = "php")]
    PHP,
}

#[derive(Debug, PartialEq, Clone, Serialize, Deserialize, ToSchema)]
pub struct Position {
    /// 0-indexed line number.
    #[schema(example = 10)]
    pub line: u32,
    /// 0-indexed character index.
    #[schema(example = 5)]
    pub character: u32,
}

/// Specific position within a file.
#[derive(Debug, PartialEq, Clone, Serialize, Deserialize, ToSchema)]
pub struct FilePosition {
    #[schema(example = "src/main.py")]
    pub path: String,
    pub position: Position,
}

#[derive(Debug, PartialEq, Clone, Serialize, Deserialize, ToSchema)]
pub struct FileRange {
    /// The path to the file.
    #[schema(example = "src/main.py")]
    pub path: String,
    /// The start position of the range.
    pub start: Position,
    /// The end position of the range.
    pub end: Position,
}

impl FileRange {
<<<<<<< HEAD
    /// Returns true if the given position is contained within this range
    pub fn contains(&self, position: &Position) -> bool {
        // Check if paths match and position is within bounds
        if position.line < self.start.line || position.line > self.end.line {
            return false;
        }

        if position.line == self.start.line && position.character < self.start.character {
            return false;
        }

        if position.line == self.end.line && position.character > self.end.character {
            return false;
        }

        true
=======
    pub fn contains(&self, position: FilePosition) -> bool {
        let pos = &position.position;
        self.path == position.path
            && self.start.line <= pos.line
            && self.end.line >= pos.line
            && (self.start.line != pos.line || self.start.character <= pos.character)
            && (self.end.line != pos.line || self.end.character >= pos.character)
>>>>>>> 0429eb6b
    }
}

impl From<Position> for lsp_types::Position {
    fn from(position: Position) -> Self {
        lsp_types::Position {
            line: position.line,
            character: position.character,
        }
    }
}

impl From<lsp_types::Position> for Position {
    fn from(position: lsp_types::Position) -> Self {
        Position {
            line: position.line,
            character: position.character,
        }
    }
}

impl From<FileRange> for lsp_types::Range {
    fn from(range: FileRange) -> Self {
        lsp_types::Range::new(
            lsp_types::Position::from(range.start),
            lsp_types::Position::from(range.end),
        )
    }
}

#[derive(Debug, PartialEq, Clone, Serialize, Deserialize, ToSchema)]
pub struct CodeContext {
    pub range: FileRange,
    pub source_code: String,
}

#[derive(Debug, PartialEq, Clone, Serialize, Deserialize, ToSchema)]
pub struct Symbol {
    /// The name of the symbol.
    #[schema(example = "User")]
    pub name: String,
    /// The kind of the symbol (e.g., function, class).
    #[schema(example = "class")]
    pub kind: String,

    /// The start position of the symbol's identifier.
    pub identifier_position: FilePosition,

    /// The full range of the symbol.
    pub range: FileRange,
}

#[derive(Debug, PartialEq, Clone, Serialize, Deserialize, ToSchema)]
pub struct Identifier {
    pub name: String,
    pub range: FileRange,
}

#[derive(Deserialize, ToSchema, IntoParams)]
pub struct GetDefinitionRequest {
    pub position: FilePosition,

    /// Whether to include the source code around the symbol's identifier in the response.
    /// Defaults to false.
    /// TODO: Implement this
    #[serde(default)]
    #[schema(example = false)]
    pub include_source_code: bool,

    /// Whether to include the raw response from the langserver in the response.
    /// Defaults to false.
    #[serde(default)]
    #[schema(example = false)]
    pub include_raw_response: bool,
}

#[derive(Deserialize, ToSchema, IntoParams)]
pub struct GetReferencesRequest {
    pub identifier_position: FilePosition,

    /// Whether to include the source code of the symbol in the response.
    /// Defaults to none.
    #[serde(default)]
    #[schema(example = 5)]
    pub include_code_context_lines: Option<u32>,

    /// Whether to include the raw response from the langserver in the response.
    /// Defaults to false.
    #[serde(default)]
    #[schema(example = false)]
    pub include_raw_response: bool,
}

/// Request to get the symbols that are referenced from the symbol at the given position
#[derive(Deserialize, ToSchema, IntoParams)]
pub struct GetReferencedSymbolsRequest {
    pub identifier_position: FilePosition
}

/// Request to get the symbols in a file.
#[derive(Deserialize, ToSchema, IntoParams)]
pub struct FileSymbolsRequest {
    /// The path to the file to get the symbols for, relative to the root of the workspace.
    #[schema(example = "src/main.py")]
    pub file_path: String,
}

/// Request to get the symbols in the workspace.
#[allow(unused)] // TODO re-implement using textDocument/symbol
#[derive(Deserialize, ToSchema, IntoParams)]
pub struct WorkspaceSymbolsRequest {
    /// The query to search for.
    #[schema(example = "User")]
    pub query: String,

    /// Whether to include the raw response from the langserver in the response.
    /// Defaults to false.
    #[serde(default)]
    #[schema(example = false)]
    pub include_raw_response: bool,
}

/// Response to a definition request.
///
/// The definition(s) of the symbol.
/// Points to the start position of the symbol's identifier.
///
/// e.g. for the definition of `User` on line 5 of `src/main.py` with the code:
/// ```
/// 0: class User:
/// _________^
/// 1:     def __init__(self, name, age):
/// 2:         self.name = name
/// 3:         self.age = age
/// 4:
/// 5: user = User("John", 30)
/// __________^
/// ```
/// The definition(s) will be `[{"path": "src/main.py", "line": 0, "character": 6}]`.
#[derive(Debug, PartialEq, Clone, Serialize, Deserialize, ToSchema)]
pub struct DefinitionResponse {
    #[serde(skip_serializing_if = "Option::is_none")]
    /// The raw response from the langserver.
    ///
    /// https://microsoft.github.io/language-server-protocol/specifications/lsp/3.17/specification/#textDocument_definition
    pub raw_response: Option<Value>,
    pub definitions: Vec<FilePosition>,
    /// The source code of symbol definitions.
    #[serde(skip_serializing_if = "Option::is_none")]
    pub source_code_context: Option<Vec<CodeContext>>,
    /// The identifier that was "clicked-on" to get the definition.
    pub selected_identifier: Identifier,
}

/// Response to a references request.
///
/// Points to the start position of the symbol's identifier.
///
/// e.g. for the references of `User` on line 0 character 6 of `src/main.py` with the code:
/// ```
/// 0: class User:
/// 1:     def __init__(self, name, age):
/// 2:         self.name = name
/// 3:         self.age = age
/// 4:
/// 5: user = User("John", 30)
/// _________^
/// 6:
/// 7: print(user.name)
/// ```
/// The references will be `[{"path": "src/main.py", "line": 5, "character": 7}]`.
#[derive(Debug, PartialEq, Clone, Serialize, Deserialize, ToSchema)]
pub struct ReferencesResponse {
    #[serde(skip_serializing_if = "Option::is_none")]
    /// The raw response from the langserver.
    ///
    /// https://microsoft.github.io/language-server-protocol/specifications/lsp/3.17/specification/#textDocument_references
    pub raw_response: Option<Value>,

    pub references: Vec<FilePosition>,

    /// The source code around the references.
    #[serde(skip_serializing_if = "Option::is_none")]
    pub context: Option<Vec<CodeContext>>,
    /// The identifier that was "clicked-on" to get the references.
    pub selected_identifier: Identifier,
}

#[derive(Debug, PartialEq, Clone, Serialize, Deserialize, ToSchema)]
pub struct ReferencedSymbolsResponse {
    pub symbols: Vec<Symbol>,
}

pub type SymbolResponse = Vec<Symbol>;

impl From<Location> for FilePosition {
    fn from(location: Location) -> Self {
        FilePosition {
            path: uri_to_relative_path_string(&location.uri),
            position: Position {
                line: location.range.start.line,
                character: location.range.start.character,
            },
        }
    }
}

impl From<LocationLink> for FilePosition {
    fn from(link: LocationLink) -> Self {
        FilePosition {
            path: uri_to_relative_path_string(&link.target_uri),
            position: Position {
                line: link.target_range.start.line,
                character: link.target_range.start.character,
            },
        }
    }
}

<<<<<<< HEAD
#[cfg(test)]
mod tests {
    use super::*;

    #[test]
    fn test_contains_multi_line_range() {
        let range = FileRange {
            path: "test.rs".to_string(),
            start: Position {
                line: 10,
                character: 5,
            },
            end: Position {
                line: 12,
                character: 10,
            },
        };

        // Test positions within the range
        assert!(
            range.contains(&Position {
                line: 11,
                character: 0
            }),
            "middle line should be contained"
        );
        assert!(
            range.contains(&Position {
                line: 10,
                character: 5
            }),
            "start position should be contained"
        );
        assert!(
            range.contains(&Position {
                line: 12,
                character: 10
            }),
            "end position should be contained"
        );
    }

    #[test]
    fn test_contains_multi_line_range_outside_positions() {
        let range = FileRange {
            path: "test.rs".to_string(),
            start: Position {
                line: 10,
                character: 5,
            },
            end: Position {
                line: 12,
                character: 10,
            },
        };

        assert!(
            !range.contains(&Position {
                line: 9,
                character: 0
            }),
            "line before start should not be contained"
        );
        assert!(
            !range.contains(&Position {
                line: 13,
                character: 0
            }),
            "line after end should not be contained"
        );
        assert!(
            !range.contains(&Position {
                line: 10,
                character: 4
            }),
            "position before start on first line should not be contained"
        );
        assert!(
            !range.contains(&Position {
                line: 12,
                character: 11
            }),
            "position after end on last line should not be contained"
        );
    }

    #[test]
    fn test_contains_single_line_range() {
        let single_line_range = FileRange {
            path: "test.rs".to_string(),
            start: Position {
                line: 10,
                character: 5,
            },
            end: Position {
                line: 10,
                character: 10,
            },
        };

        assert!(
            single_line_range.contains(&Position {
                line: 10,
                character: 7
            }),
            "position within single line range should be contained"
        );
        assert!(
            !single_line_range.contains(&Position {
                line: 10,
                character: 4
            }),
            "position before single line range should not be contained"
        );
        assert!(
            !single_line_range.contains(&Position {
                line: 10,
                character: 11
            }),
            "position after single line range should not be contained"
        );
    }

    #[test]
    fn test_contains_zero_width_range() {
        let zero_width_range = FileRange {
            path: "test.rs".to_string(),
            start: Position {
                line: 10,
                character: 5,
            },
            end: Position {
                line: 10,
                character: 5,
            },
        };

        assert!(
            zero_width_range.contains(&Position {
                line: 10,
                character: 5
            }),
            "position at zero-width range should be contained"
        );
        assert!(
            !zero_width_range.contains(&Position {
                line: 10,
                character: 4
            }),
            "position before zero-width range should not be contained"
        );
        assert!(
            !zero_width_range.contains(&Position {
                line: 10,
                character: 6
            }),
            "position after zero-width range should not be contained"
        );
    }
=======
#[derive(Serialize, Deserialize, Debug, Clone, ToSchema)]
#[serde(rename_all = "camelCase")]
pub struct FindIdentifierRequest {
    /// The name of the identifier to search for.
    #[schema(example = "User")]
    pub name: String,
    /// The path to the file to search for identifiers.
    #[schema(example = "src/main.py")]
    pub path: String,
    /// The position hint to search for identifiers. If not provided.
    pub position: Option<Position>,
}

#[derive(Serialize, Deserialize, Debug, Clone, ToSchema)]
#[serde(rename_all = "camelCase")]
pub struct IdentifierResponse {
    pub identifiers: Vec<Identifier>,
>>>>>>> 0429eb6b
}<|MERGE_RESOLUTION|>--- conflicted
+++ resolved
@@ -108,24 +108,6 @@
 }
 
 impl FileRange {
-<<<<<<< HEAD
-    /// Returns true if the given position is contained within this range
-    pub fn contains(&self, position: &Position) -> bool {
-        // Check if paths match and position is within bounds
-        if position.line < self.start.line || position.line > self.end.line {
-            return false;
-        }
-
-        if position.line == self.start.line && position.character < self.start.character {
-            return false;
-        }
-
-        if position.line == self.end.line && position.character > self.end.character {
-            return false;
-        }
-
-        true
-=======
     pub fn contains(&self, position: FilePosition) -> bool {
         let pos = &position.position;
         self.path == position.path
@@ -133,7 +115,6 @@
             && self.end.line >= pos.line
             && (self.start.line != pos.line || self.start.character <= pos.character)
             && (self.end.line != pos.line || self.end.character >= pos.character)
->>>>>>> 0429eb6b
     }
 }
 
@@ -353,167 +334,6 @@
     }
 }
 
-<<<<<<< HEAD
-#[cfg(test)]
-mod tests {
-    use super::*;
-
-    #[test]
-    fn test_contains_multi_line_range() {
-        let range = FileRange {
-            path: "test.rs".to_string(),
-            start: Position {
-                line: 10,
-                character: 5,
-            },
-            end: Position {
-                line: 12,
-                character: 10,
-            },
-        };
-
-        // Test positions within the range
-        assert!(
-            range.contains(&Position {
-                line: 11,
-                character: 0
-            }),
-            "middle line should be contained"
-        );
-        assert!(
-            range.contains(&Position {
-                line: 10,
-                character: 5
-            }),
-            "start position should be contained"
-        );
-        assert!(
-            range.contains(&Position {
-                line: 12,
-                character: 10
-            }),
-            "end position should be contained"
-        );
-    }
-
-    #[test]
-    fn test_contains_multi_line_range_outside_positions() {
-        let range = FileRange {
-            path: "test.rs".to_string(),
-            start: Position {
-                line: 10,
-                character: 5,
-            },
-            end: Position {
-                line: 12,
-                character: 10,
-            },
-        };
-
-        assert!(
-            !range.contains(&Position {
-                line: 9,
-                character: 0
-            }),
-            "line before start should not be contained"
-        );
-        assert!(
-            !range.contains(&Position {
-                line: 13,
-                character: 0
-            }),
-            "line after end should not be contained"
-        );
-        assert!(
-            !range.contains(&Position {
-                line: 10,
-                character: 4
-            }),
-            "position before start on first line should not be contained"
-        );
-        assert!(
-            !range.contains(&Position {
-                line: 12,
-                character: 11
-            }),
-            "position after end on last line should not be contained"
-        );
-    }
-
-    #[test]
-    fn test_contains_single_line_range() {
-        let single_line_range = FileRange {
-            path: "test.rs".to_string(),
-            start: Position {
-                line: 10,
-                character: 5,
-            },
-            end: Position {
-                line: 10,
-                character: 10,
-            },
-        };
-
-        assert!(
-            single_line_range.contains(&Position {
-                line: 10,
-                character: 7
-            }),
-            "position within single line range should be contained"
-        );
-        assert!(
-            !single_line_range.contains(&Position {
-                line: 10,
-                character: 4
-            }),
-            "position before single line range should not be contained"
-        );
-        assert!(
-            !single_line_range.contains(&Position {
-                line: 10,
-                character: 11
-            }),
-            "position after single line range should not be contained"
-        );
-    }
-
-    #[test]
-    fn test_contains_zero_width_range() {
-        let zero_width_range = FileRange {
-            path: "test.rs".to_string(),
-            start: Position {
-                line: 10,
-                character: 5,
-            },
-            end: Position {
-                line: 10,
-                character: 5,
-            },
-        };
-
-        assert!(
-            zero_width_range.contains(&Position {
-                line: 10,
-                character: 5
-            }),
-            "position at zero-width range should be contained"
-        );
-        assert!(
-            !zero_width_range.contains(&Position {
-                line: 10,
-                character: 4
-            }),
-            "position before zero-width range should not be contained"
-        );
-        assert!(
-            !zero_width_range.contains(&Position {
-                line: 10,
-                character: 6
-            }),
-            "position after zero-width range should not be contained"
-        );
-    }
-=======
 #[derive(Serialize, Deserialize, Debug, Clone, ToSchema)]
 #[serde(rename_all = "camelCase")]
 pub struct FindIdentifierRequest {
@@ -531,5 +351,165 @@
 #[serde(rename_all = "camelCase")]
 pub struct IdentifierResponse {
     pub identifiers: Vec<Identifier>,
->>>>>>> 0429eb6b
+}
+
+#[cfg(test)]
+mod tests {
+    use super::*;
+
+    #[test]
+    fn test_contains_multi_line_range() {
+        let range = FileRange {
+            path: "test.rs".to_string(),
+            start: Position {
+                line: 10,
+                character: 5,
+            },
+            end: Position {
+                line: 12,
+                character: 10,
+            },
+        };
+
+        // Test positions within the range
+        assert!(
+            range.contains(&Position {
+                line: 11,
+                character: 0
+            }),
+            "middle line should be contained"
+        );
+        assert!(
+            range.contains(&Position {
+                line: 10,
+                character: 5
+            }),
+            "start position should be contained"
+        );
+        assert!(
+            range.contains(&Position {
+                line: 12,
+                character: 10
+            }),
+            "end position should be contained"
+        );
+    }
+
+    #[test]
+    fn test_contains_multi_line_range_outside_positions() {
+        let range = FileRange {
+            path: "test.rs".to_string(),
+            start: Position {
+                line: 10,
+                character: 5,
+            },
+            end: Position {
+                line: 12,
+                character: 10,
+            },
+        };
+
+        assert!(
+            !range.contains(&Position {
+                line: 9,
+                character: 0
+            }),
+            "line before start should not be contained"
+        );
+        assert!(
+            !range.contains(&Position {
+                line: 13,
+                character: 0
+            }),
+            "line after end should not be contained"
+        );
+        assert!(
+            !range.contains(&Position {
+                line: 10,
+                character: 4
+            }),
+            "position before start on first line should not be contained"
+        );
+        assert!(
+            !range.contains(&Position {
+                line: 12,
+                character: 11
+            }),
+            "position after end on last line should not be contained"
+        );
+    }
+
+    #[test]
+    fn test_contains_single_line_range() {
+        let single_line_range = FileRange {
+            path: "test.rs".to_string(),
+            start: Position {
+                line: 10,
+                character: 5,
+            },
+            end: Position {
+                line: 10,
+                character: 10,
+            },
+        };
+
+        assert!(
+            single_line_range.contains(&Position {
+                line: 10,
+                character: 7
+            }),
+            "position within single line range should be contained"
+        );
+        assert!(
+            !single_line_range.contains(&Position {
+                line: 10,
+                character: 4
+            }),
+            "position before single line range should not be contained"
+        );
+        assert!(
+            !single_line_range.contains(&Position {
+                line: 10,
+                character: 11
+            }),
+            "position after single line range should not be contained"
+        );
+    }
+
+    #[test]
+    fn test_contains_zero_width_range() {
+        let zero_width_range = FileRange {
+            path: "test.rs".to_string(),
+            start: Position {
+                line: 10,
+                character: 5,
+            },
+            end: Position {
+                line: 10,
+                character: 5,
+            },
+        };
+
+        assert!(
+            zero_width_range.contains(&Position {
+                line: 10,
+                character: 5
+            }),
+            "position at zero-width range should be contained"
+        );
+        assert!(
+            !zero_width_range.contains(&Position {
+                line: 10,
+                character: 4
+            }),
+            "position before zero-width range should not be contained"
+        );
+        assert!(
+            !zero_width_range.contains(&Position {
+                line: 10,
+                character: 6
+            }),
+            "position after zero-width range should not be contained"
+        );
+    }
 }