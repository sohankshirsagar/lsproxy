use crate::api_types::get_mount_dir;
use ignore::WalkBuilder;
use log::warn;
use std::path::{Path, PathBuf};
<<<<<<< HEAD
use std::fs;
=======
use url::Url;
>>>>>>> f1073491

pub fn search_files(
    path: &std::path::Path,
    include_patterns: Vec<String>,
    exclude_patterns: Vec<String>,
) -> std::io::Result<Vec<std::path::PathBuf>> {
    let mut files = Vec::new();
    let walk = build_walk(path, exclude_patterns);
    // println!("Searching for {:?}",include_patterns);
    for result in walk {
        match result {
            Ok(entry) => {
                let path = entry.path();
                if !include_patterns.iter().any(|pattern| {
                    glob::Pattern::new(pattern)
                        .map(|p| p.matches_path(&path))
                        .unwrap_or(false)
                }) {
                    continue;
                }
                if path.is_file() {
                    files.push(path.to_path_buf());
                }
            }
            Err(err) => eprintln!("Error: {}", err),
        }
    }

    Ok(files)
}

pub fn search_directories(
    root_path: &std::path::Path,
    include_patterns: Vec<String>,
    exclude_patterns: Vec<String>,
) -> std::io::Result<Vec<PathBuf>> {
    let mut dirs = Vec::new();
    let walk = build_walk(root_path, exclude_patterns);
    for result in walk {
        match result {
            Ok(entry) => {
                let path = entry.path().to_path_buf();
                if !include_patterns.iter().any(|pattern| {
                    glob::Pattern::new(pattern)
                        .map(|p| p.matches_path(&path))
                        .unwrap_or(false)
                }) {
                    continue;
                }
                if path.is_dir() {
                    dirs.push(path);
                } else {
                    dirs.push(path.parent().unwrap().to_path_buf());
                }
            }
            Err(err) => eprintln!("Error: {}", err),
        }
    }
    Ok(dirs)
}

fn build_walk(path: &Path, exclude_patterns: Vec<String>) -> ignore::Walk {
    let walk = WalkBuilder::new(path)
        .filter_entry(move |entry| {
            let path = entry.path();
            let is_excluded = exclude_patterns.iter().any(|pattern| {
                let matches = glob::Pattern::new(pattern)
                    .map(|p| p.matches_path(path))
                    .unwrap_or(false);
                matches
            });
            !is_excluded
        })
        .build();
    walk
}

<<<<<<< HEAD
pub fn search_directory_for_string(
    path: &Path,
    include_patterns: Vec<String>,
    exclude_patterns: Vec<String>,
    to_search: String,
) -> std::io::Result<Vec<PathBuf>> {
    let mut files = Vec::new();
    let walk = build_walk(path, exclude_patterns);
    for result in walk {
        match result.clone() {            
            Ok(entry) => {
                // println!("result: {:?}",result);
                let path = entry.path().to_path_buf();
                if !include_patterns.iter().any(|pattern| {
                    glob::Pattern::new(pattern)
                        .map(|p| p.matches_path(&path))
                        .unwrap_or(false)
                }) {
                    continue;
                }
                if path.is_dir() {
                    continue
                } else {
                    files.push(path)
                }
            }
            Err(err) => eprintln!("Error: {}", err),
        }
    }
    // println!("files to search: {:?}", files);
    let mut files_with_str = Vec::new();
    for result in files {
        match fs::read_to_string(result.clone()) {
            Ok(file_string)=>{
                println!("Reading: {:?}",result.to_str());
                if file_string.contains(&to_search){
                    files_with_str.push(result.into());
                }
            }
            Err(err)=>{
                println!("Error reading file in search: {:?}\n{:?}", err, path);
            }
        };
    }
    Ok(files_with_str)
=======
pub fn uri_to_relative_path_string(uri: &Url) -> String {
    let path = uri.to_file_path().unwrap_or_else(|e| {
        warn!("Failed to convert URI to file path: {:?}", e);
        PathBuf::from(uri.path())
    });

    absolute_path_to_relative_path_string(&path)
}

pub fn absolute_path_to_relative_path_string(path: &PathBuf) -> String {
    let mount_dir = get_mount_dir();
    path.strip_prefix(mount_dir)
        .map(|p| p.to_string_lossy().into_owned())
        .unwrap_or_else(|e| {
            warn!("Failed to strip prefix from {:?}: {:?}", path, e);
            path.to_string_lossy().into_owned()
        })
>>>>>>> f1073491
}<|MERGE_RESOLUTION|>--- conflicted
+++ resolved
@@ -1,12 +1,9 @@
 use crate::api_types::get_mount_dir;
 use ignore::WalkBuilder;
 use log::warn;
+use std::fs;
 use std::path::{Path, PathBuf};
-<<<<<<< HEAD
-use std::fs;
-=======
 use url::Url;
->>>>>>> f1073491
 
 pub fn search_files(
     path: &std::path::Path,
@@ -84,53 +81,6 @@
     walk
 }
 
-<<<<<<< HEAD
-pub fn search_directory_for_string(
-    path: &Path,
-    include_patterns: Vec<String>,
-    exclude_patterns: Vec<String>,
-    to_search: String,
-) -> std::io::Result<Vec<PathBuf>> {
-    let mut files = Vec::new();
-    let walk = build_walk(path, exclude_patterns);
-    for result in walk {
-        match result.clone() {            
-            Ok(entry) => {
-                // println!("result: {:?}",result);
-                let path = entry.path().to_path_buf();
-                if !include_patterns.iter().any(|pattern| {
-                    glob::Pattern::new(pattern)
-                        .map(|p| p.matches_path(&path))
-                        .unwrap_or(false)
-                }) {
-                    continue;
-                }
-                if path.is_dir() {
-                    continue
-                } else {
-                    files.push(path)
-                }
-            }
-            Err(err) => eprintln!("Error: {}", err),
-        }
-    }
-    // println!("files to search: {:?}", files);
-    let mut files_with_str = Vec::new();
-    for result in files {
-        match fs::read_to_string(result.clone()) {
-            Ok(file_string)=>{
-                println!("Reading: {:?}",result.to_str());
-                if file_string.contains(&to_search){
-                    files_with_str.push(result.into());
-                }
-            }
-            Err(err)=>{
-                println!("Error reading file in search: {:?}\n{:?}", err, path);
-            }
-        };
-    }
-    Ok(files_with_str)
-=======
 pub fn uri_to_relative_path_string(uri: &Url) -> String {
     let path = uri.to_file_path().unwrap_or_else(|e| {
         warn!("Failed to convert URI to file path: {:?}", e);
@@ -148,5 +98,50 @@
             warn!("Failed to strip prefix from {:?}: {:?}", path, e);
             path.to_string_lossy().into_owned()
         })
->>>>>>> f1073491
+}
+
+pub fn search_directory_for_string(
+    path: &Path,
+    include_patterns: Vec<String>,
+    exclude_patterns: Vec<String>,
+    to_search: String,
+) -> std::io::Result<Vec<PathBuf>> {
+    let mut files = Vec::new();
+    let walk = build_walk(path, exclude_patterns);
+    for result in walk {
+        match result.clone() {
+            Ok(entry) => {
+                let path = entry.path().to_path_buf();
+                if !include_patterns.iter().any(|pattern| {
+                    glob::Pattern::new(pattern)
+                        .map(|p| p.matches_path(&path))
+                        .unwrap_or(false)
+                }) {
+                    continue;
+                }
+                if path.is_dir() {
+                    continue;
+                } else {
+                    files.push(path)
+                }
+            }
+            Err(err) => eprintln!("Error: {}", err),
+        }
+    }
+    // println!("files to search: {:?}", files);
+    let mut files_with_str = Vec::new();
+    for result in files {
+        match fs::read_to_string(result.clone()) {
+            Ok(file_string) => {
+                println!("Reading: {:?}", result.to_str());
+                if file_string.contains(&to_search) {
+                    files_with_str.push(result.into());
+                }
+            }
+            Err(err) => {
+                println!("Error reading file in search: {:?}\n{:?}", err, path);
+            }
+        };
+    }
+    Ok(files_with_str)
 }