mod clang;
mod csharp;
mod golang;
mod java;
mod php;
mod python;
mod ruby;
mod sorbet;
mod rust;
mod typescript;

<<<<<<< HEAD
pub use self::{clang::*, golang::*, java::*, php::*, python::*, ruby::*, sorbet::*, rust::*, typescript::*};
=======
pub use self::{
    clang::*, csharp::*, golang::*, java::*, php::*, python::*, ruby::*, rust::*, typescript::*,
};
>>>>>>> 908cb65d
<|MERGE_RESOLUTION|>--- conflicted
+++ resolved
@@ -9,10 +9,4 @@
 mod rust;
 mod typescript;
 
-<<<<<<< HEAD
-pub use self::{clang::*, golang::*, java::*, php::*, python::*, ruby::*, sorbet::*, rust::*, typescript::*};
-=======
-pub use self::{
-    clang::*, csharp::*, golang::*, java::*, php::*, python::*, ruby::*, rust::*, typescript::*,
-};
->>>>>>> 908cb65d
+pub use self::{clang::*, csharp::*, golang::*, java::*, php::*, python::*, ruby::*, sorbet::*, rust::*, typescript::*};