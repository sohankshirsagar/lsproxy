<div align="center">
<a href="https://agenticlabs.com/">
    <img src="https://raw.githubusercontent.com/agentic-labs/.github/main/assets/logo.png" alt="Agentic Labs" title="Agentic Labs" align="center" height="150px" />
</a>

# lsproxy - all your langauge servers are belong to us

<p align="center">
  <img alt="discord" src="https://img.shields.io/discord/1296271531994775552">
</p>
</div>

# Table of Contents

<<<<<<< HEAD
### Run a single container
`docker run -p 4444:4444 -v $WORKSPACE_PATH:/mnt/workspace agenticlabs/lsproxy`
=======
1. [What is lsproxy?](#what-is-lsproxy)
2. [Getting started](#getting-started)
3. [Examples](#examples)
4. [Contributing](#contributing)
5. [Community](#community)
6. [Supported languages](#supported-languages)
>>>>>>> 6b831887

   
## <a name="what-is-lsproxy">What is lsproxy?</a>

lsproxy is a service that makes communicating with language servers outside of code editors much easier. This is a significant use case when building LLM coding agents. The major issues with language servers are:
- Each language has its own server that needs to be installed and run.
- Each server has different, poorly documented configuration settings, and it’s hard to test whether it’s working correctly.
- The interface with the language server is built to communicate with visual IDEs and mouse cursors, not text-based LLM agents.

lsproxy addresses these issues in the following ways:
- Language servers for popular languages pre-installed and automatically run depending on the files in your workspace.
- Each server is configured from project files like `tsconfig.json`, `pyproject.toml`, or `vscode/settings.json` or provides sensible defaults.
- Provides a simple API for AI agents (or humans!)

We have a good set of initial languages we support (see [Supported languages](#supported-languages)) and a simple set of API endpoints ([API spec here](https://docs.agenticlabs.com)), but we're continually adding more! If there's something you'd like to see, let us know in discord, open an issue, or make a contribution!

## <a name="getting-started">Getting started</a>
The easiest way to get started is to run it yourself! We keep the latest version up to date on docker hub, and we have a python SDK available via `pip`. If you need additional inspiration for how this can be helpful to you, check out the [Examples](#examples) section.

### Install the sdk

You can find the documentation for the SDK [here](sdk.agenticlabs.com)
```bash
pip install lsproxy-sdk
```

### Run a container or add to compose
Make sure your `WORKSPACE_PATH` is an absolute path, otherwise docker will complain.
```bash
docker run -p 5000:5000 -v $WORKSPACE_PATH:/mnt/workspace agenticlabs/lsproxy
```

```dockerfile
services:
  lsproxy:
    image: agenticlabs/lsproxy
    ports:
<<<<<<< HEAD
      - "4444:4444"
=======
      - "5000:5000"
>>>>>>> 6b831887
    volumes:
      - ${WORKSPACE_PATH}:/mnt/workspace
```

### Explore your workspace!

```python
from lsproxy_sdk import Lsproxy

client = Lsproxy()
file_path = "relative/path/from/language/root.cpp"
symbols = client.file_symbols(file_path)
for symbol in symbols:
    print(f"{symbol.name} is defined in {file_path}")
```

## <a name="examples">Examples</a>
Most have you spin up a `lsproxy` docker container with your own code above and then just run the python script we provide, but we provide sample code for a few examples. See the README for each one for more info.

|Name|Description|Bring your own code?|
|:-|:-|:-|
|Playground|We've implemented a sample project in different languages and a UI built with [marimo](https://github.com/marimo-team/marimo) for you to play around with|**No**|
|Code Graph|Start from a single file and visualize how your code webs out|**Yes**|

## <a name="contributing">Contributing</a>

We appreciate all contributions! You don't need to be an expert to help out.
Please see [CONTRIBUTING.md](https://github.com/agentic-labs/lsproxy/blob/main/CONTRIBUTING.md) for more details on how to get
started.

> Questions? Reach out to us [on Discord](https://discord.gg/WafeS3jN).

## <a name="community">Community</a>

We're building a community. Come hang out with us!

- 🌟 [Star us on GitHub](https://github.com/agentic-labs/lsproxy)
- 💬 [Chat with us on Discord](https://discord.gg/WafeS3jN)
- ✏️ [Start a GitHub Discussion](https://github.com/agentic-labs/lsproxy/discussions)
- 🐦 [Follow us on Twitter](https://twitter.com/agentic_labs)
- 🕴️ [Follow us on LinkedIn](https://www.linkedin.com/company/agentic-labs)
  
## <a name="supported-languages">Supported languages</a>

We're constantly looking to add new language support or better language servers so let us know what you find!
|Language|Server|URL|
|:-|:-|:-|
|Javascript|`typescript-language-server`|https://github.com/typescript-language-server/typescript-language-server|
|Python|`pyright`|https://github.com/microsoft/pyright|
|Rust|`rust-analyzer`|https://github.com/rust-lang/rust-analyzer|
|Typescript|`typescript-language-server`|https://github.com/typescript-language-server/typescript-language-server|<|MERGE_RESOLUTION|>--- conflicted
+++ resolved
@@ -12,17 +12,12 @@
 
 # Table of Contents
 
-<<<<<<< HEAD
-### Run a single container
-`docker run -p 4444:4444 -v $WORKSPACE_PATH:/mnt/workspace agenticlabs/lsproxy`
-=======
 1. [What is lsproxy?](#what-is-lsproxy)
 2. [Getting started](#getting-started)
 3. [Examples](#examples)
 4. [Contributing](#contributing)
 5. [Community](#community)
 6. [Supported languages](#supported-languages)
->>>>>>> 6b831887
 
    
 ## <a name="what-is-lsproxy">What is lsproxy?</a>
@@ -52,7 +47,7 @@
 ### Run a container or add to compose
 Make sure your `WORKSPACE_PATH` is an absolute path, otherwise docker will complain.
 ```bash
-docker run -p 5000:5000 -v $WORKSPACE_PATH:/mnt/workspace agenticlabs/lsproxy
+docker run -p 4444:4444 -v $WORKSPACE_PATH:/mnt/workspace agenticlabs/lsproxy
 ```
 
 ```dockerfile
@@ -60,11 +55,7 @@
   lsproxy:
     image: agenticlabs/lsproxy
     ports:
-<<<<<<< HEAD
       - "4444:4444"
-=======
-      - "5000:5000"
->>>>>>> 6b831887
     volumes:
       - ${WORKSPACE_PATH}:/mnt/workspace
 ```
